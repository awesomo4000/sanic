import logging
import logging.config
import os
import re

from asyncio import CancelledError, Protocol, ensure_future, get_event_loop
from asyncio.futures import Future
from collections import defaultdict, deque
from functools import partial
from inspect import isawaitable, signature
from socket import socket
from ssl import Purpose, SSLContext, create_default_context
from traceback import format_exc
from typing import (
    Any,
    Callable,
    Coroutine,
    Dict,
    Iterable,
    List,
    Optional,
    Set,
    Type,
    Union,
)
from urllib.parse import urlencode, urlunparse

from sanic_routing.route import Route

from sanic import reloader_helpers
from sanic.asgi import ASGIApp
from sanic.blueprint_group import BlueprintGroup
from sanic.blueprints import Blueprint
from sanic.config import BASE_LOGO, Config
from sanic.constants import HTTP_METHODS
from sanic.exceptions import (
    InvalidUsage,
    NotFound,
    SanicException,
    ServerError,
    URLBuildError,
)
from sanic.handlers import ErrorHandler, ListenerType, MiddlewareType
from sanic.log import LOGGING_CONFIG_DEFAULTS, error_logger, logger
from sanic.mixins.base import BaseMixin
from sanic.mixins.exceptions import ExceptionMixin
from sanic.mixins.listeners import ListenerEvent, ListenerMixin
from sanic.mixins.middleware import MiddlewareMixin
from sanic.mixins.routes import RouteMixin
from sanic.models.futures import (
    FutureException,
    FutureListener,
    FutureMiddleware,
    FutureRoute,
    FutureStatic,
)
from sanic.request import Request
from sanic.response import BaseHTTPResponse, HTTPResponse
from sanic.router import Router
from sanic.server import (
    AsyncioServer,
    HttpProtocol,
    Signal,
    serve,
    serve_multiple,
)
from sanic.static import register as static_register
from sanic.views import CompositionView
from sanic.websocket import ConnectionClosed, WebSocketProtocol


<<<<<<< HEAD
class Sanic:
    """
    The main application instance
    """

=======
class Sanic(
    BaseMixin, RouteMixin, MiddlewareMixin, ListenerMixin, ExceptionMixin
):
>>>>>>> e9459792
    _app_registry: Dict[str, "Sanic"] = {}
    test_mode = False

    def __init__(
        self,
        name: str = None,
        router: Router = None,
        error_handler: ErrorHandler = None,
        load_env: bool = True,
        request_class: Request = None,
        strict_slashes: bool = False,
        log_config: Optional[Dict[str, Any]] = None,
        configure_logging: bool = True,
        register: Optional[bool] = None,
    ) -> None:
        super().__init__()

        if name is None:
            raise SanicException(
                "Sanic instance cannot be unnamed. "
                "Please use Sanic(name='your_application_name') instead.",
            )
        # logging
        if configure_logging:
            logging.config.dictConfig(log_config or LOGGING_CONFIG_DEFAULTS)

        self.name = name
        self.asgi = False
        self.router = router or Router(
            exception=NotFound, method_handler_exception=NotFound
        )
        self.request_class = request_class
        self.error_handler = error_handler or ErrorHandler()
        self.config = Config(load_env=load_env)
        self.request_middleware: Iterable[MiddlewareType] = deque()
        self.response_middleware: Iterable[MiddlewareType] = deque()
        self.blueprints: Dict[str, Blueprint] = {}
        self._blueprint_order: List[Blueprint] = []
        self.configure_logging = configure_logging
        self.debug = None
        self.sock = None
        self.strict_slashes = strict_slashes
        self.listeners: Dict[str, List[ListenerType]] = defaultdict(list)
        self.is_stopping = False
        self.is_running = False
        self.websocket_enabled = False
        self.websocket_tasks: Set[Future] = set()
        self.named_request_middleware: Dict[str, MiddlewareType] = {}
        self.named_response_middleware: Dict[str, MiddlewareType] = {}
        self._test_client = None
        self._asgi_client = None
        # Register alternative method names
        self.go_fast = self.run

        if register is not None:
            self.config.REGISTER = register

        if self.config.REGISTER:
            self.__class__.register_app(self)

    @property
    def loop(self):
        """
        Synonymous with asyncio.get_event_loop().

        .. note::

            Only supported when using the `app.run` method.
        """
        if not self.is_running and self.asgi is False:
            raise SanicException(
                "Loop can only be retrieved after the app has started "
                "running. Not supported with `create_server` function"
            )
        return get_event_loop()

    # -------------------------------------------------------------------- #
    # Registration
    # -------------------------------------------------------------------- #

    def add_task(self, task) -> None:
        """
        Schedule a task to run later, after the loop has started.
        Different from asyncio.ensure_future in that it does not
        also return a future, and the actual ensure_future call
        is delayed until before server start.

        `See user guide <https://sanicframework.org/guide/basics/tasks.html#background-tasks>`__

        :param task: future, couroutine or awaitable
        """
        try:
            loop = self.loop  # Will raise SanicError if loop is not started
            self._loop_add_task(task, self, loop)
        except SanicException:
            self.listener("before_server_start")(
                partial(self._loop_add_task, task)
            )

    # Decorator
<<<<<<< HEAD
    def listener(self, event: str):
        """
        Create a listener from a decorated function.

        To be used as a deocrator:

        .. code-block:: python

            @bp.listener("before_server_start")
            async def before_server_start(app, loop):
                ...

        `See user guide <https://sanicframework.org/guide/basics/listeners.html#listeners>`__

        :param event: event to listen to
        """

        def decorator(listener: Callable):
            self.listeners[event].append(listener)
            return listener

        return decorator
=======
    def _apply_listener(self, listener: FutureListener):
        return self.register_listener(listener.listener, listener.event)
>>>>>>> e9459792

    def register_listener(self, listener: Callable, event: str) -> Any:
        """
        Register the listener for a given event.

        :param listener: callable i.e. setup_db(app, loop)
        :param event: when to register listener i.e. 'before_server_start'
        :return: listener
        """

<<<<<<< HEAD
        return self.listener(event)(listener)

    # Decorator
    def route(
        self,
        uri: str,
        methods: Iterable[str] = frozenset({"GET"}),
        host: Optional[str] = None,
        strict_slashes: Optional[bool] = None,
        stream: bool = False,
        version: Optional[int] = None,
        name: Optional[str] = None,
        ignore_body: bool = False,
    ):
        """
        Decorate a function to be registered as a route

        :param uri: path of the URL
        :param methods: list or tuple of methods allowed
        :param host: the host, if required
        :param strict_slashes: whether to apply strict slashes to the route
        :param stream: whether to allow the request to stream its body
        :param version: route specific versioning
        :param name: user defined route name for url_for
        :param ignore_body: whether the handler should ignore request
            body (eg. GET requests)
        :return: tuple of routes, decorated function
        """

        # Fix case where the user did not prefix the URL with a /
        # and will probably get confused as to why it's not working
        if not uri.startswith("/"):
            uri = "/" + uri

        if strict_slashes is None:
            strict_slashes = self.strict_slashes

        def response(handler):
            if isinstance(handler, tuple):
                # if a handler fn is already wrapped in a route, the handler
                # variable will be a tuple of (existing routes, handler fn)
                routes, handler = handler
            else:
                routes = []
            args = list(signature(handler).parameters.keys())

            if not args:
                handler_name = handler.__name__

                raise ValueError(
                    f"Required parameter `request` missing "
                    f"in the {handler_name}() route?"
                )

            if stream:
                handler.is_stream = stream

            routes.extend(
                self.router.add(
                    uri=uri,
                    methods=methods,
                    handler=handler,
                    host=host,
                    strict_slashes=strict_slashes,
                    version=version,
                    name=name,
                    ignore_body=ignore_body,
                )
            )
            return routes, handler

        return response

    # Shorthand method decorators
    def get(
        self,
        uri: str,
        host: Optional[str] = None,
        strict_slashes: Optional[bool] = None,
        version: Optional[int] = None,
        name: Optional[str] = None,
        ignore_body: bool = True,
    ):
        """
        Add an API URL under the **GET** *HTTP* method

        :param uri: URL to be tagged to **GET** method of *HTTP*
        :param host: Host IP or FQDN for the service to use
        :param strict_slashes: Instruct :class:`Sanic` to check if the request
            URLs need to terminate with a */*
        :param version: API Version
        :param name: Unique name that can be used to identify the Route
        :return: Object decorated with :func:`route` method
        """
        return self.route(
            uri,
            methods=frozenset({"GET"}),
            host=host,
            strict_slashes=strict_slashes,
            version=version,
            name=name,
            ignore_body=ignore_body,
        )

    def post(
        self,
        uri: str,
        host: Optional[str] = None,
        strict_slashes: Optional[bool] = None,
        stream: bool = False,
        version: Optional[int] = None,
        name: Optional[str] = None,
    ):
        """
        Add an API URL under the **POST** *HTTP* method

        :param uri: URL to be tagged to **POST** method of *HTTP*
        :param host: Host IP or FQDN for the service to use
        :param strict_slashes: Instruct :class:`Sanic` to check if the request
            URLs need to terminate with a */*
        :param version: API Version
        :param name: Unique name that can be used to identify the Route
        :return: Object decorated with :func:`route` method
        """
        return self.route(
            uri,
            methods=frozenset({"POST"}),
            host=host,
            strict_slashes=strict_slashes,
            stream=stream,
            version=version,
            name=name,
        )

    def put(
        self,
        uri: str,
        host: Optional[str] = None,
        strict_slashes: Optional[bool] = None,
        stream: bool = False,
        version: Optional[int] = None,
        name: Optional[str] = None,
    ):
        """
        Add an API URL under the **PUT** *HTTP* method

        :param uri: URL to be tagged to **PUT** method of *HTTP*
        :param host: Host IP or FQDN for the service to use
        :param strict_slashes: Instruct :class:`Sanic` to check if the request
            URLs need to terminate with a */*
        :param version: API Version
        :param name: Unique name that can be used to identify the Route
        :return: Object decorated with :func:`route` method
        """
        return self.route(
            uri,
            methods=frozenset({"PUT"}),
            host=host,
            strict_slashes=strict_slashes,
            stream=stream,
            version=version,
            name=name,
        )

    def head(
        self,
        uri: str,
        host: Optional[str] = None,
        strict_slashes: Optional[bool] = None,
        version: Optional[int] = None,
        name: Optional[str] = None,
        ignore_body: bool = True,
    ):
        """
        Add an API URL under the **HEAD** *HTTP* method

        :param uri: URL to be tagged to **HEAD** method of *HTTP*
        :type uri: str
        :param host: Host IP or FQDN for the service to use
        :type host: Optional[str], optional
        :param strict_slashes: Instruct :class:`Sanic` to check if the request
            URLs need to terminate with a */*
        :type strict_slashes: Optional[bool], optional
        :param version: API Version
        :type version: Optional[str], optional
        :param name: Unique name that can be used to identify the Route
        :type name: Optional[str], optional
        :param ignore_body: whether the handler should ignore request
            body (eg. GET requests), defaults to True
        :type ignore_body: bool, optional
        :return: Object decorated with :func:`route` method
        """
        return self.route(
            uri,
            methods=frozenset({"HEAD"}),
            host=host,
            strict_slashes=strict_slashes,
            version=version,
            name=name,
            ignore_body=ignore_body,
        )

    def options(
        self,
        uri: str,
        host: Optional[str] = None,
        strict_slashes: Optional[bool] = None,
        version: Optional[int] = None,
        name: Optional[str] = None,
        ignore_body: bool = True,
    ):
        """
        Add an API URL under the **OPTIONS** *HTTP* method

        :param uri: URL to be tagged to **OPTIONS** method of *HTTP*
        :type uri: str
        :param host: Host IP or FQDN for the service to use
        :type host: Optional[str], optional
        :param strict_slashes: Instruct :class:`Sanic` to check if the request
            URLs need to terminate with a */*
        :type strict_slashes: Optional[bool], optional
        :param version: API Version
        :type version: Optional[str], optional
        :param name: Unique name that can be used to identify the Route
        :type name: Optional[str], optional
        :param ignore_body: whether the handler should ignore request
            body (eg. GET requests), defaults to True
        :type ignore_body: bool, optional
        :return: Object decorated with :func:`route` method
        """
        return self.route(
            uri,
            methods=frozenset({"OPTIONS"}),
            host=host,
            strict_slashes=strict_slashes,
            version=version,
            name=name,
            ignore_body=ignore_body,
        )

    def patch(
        self,
        uri: str,
        host: Optional[str] = None,
        strict_slashes: Optional[bool] = None,
        stream=False,
        version: Optional[int] = None,
        name: Optional[str] = None,
    ):
        """
        Add an API URL under the **PATCH** *HTTP* method

        :param uri: URL to be tagged to **PATCH** method of *HTTP*
        :type uri: str
        :param host: Host IP or FQDN for the service to use
        :type host: Optional[str], optional
        :param strict_slashes: Instruct :class:`Sanic` to check if the request
            URLs need to terminate with a */*
        :type strict_slashes: Optional[bool], optional
        :param stream: whether to allow the request to stream its body
        :type stream: Optional[bool], optional
        :param version: API Version
        :type version: Optional[str], optional
        :param name: Unique name that can be used to identify the Route
        :type name: Optional[str], optional
        :param ignore_body: whether the handler should ignore request
            body (eg. GET requests), defaults to True
        :type ignore_body: bool, optional
        :return: Object decorated with :func:`route` method
        """
        return self.route(
            uri,
            methods=frozenset({"PATCH"}),
            host=host,
            strict_slashes=strict_slashes,
            stream=stream,
            version=version,
            name=name,
        )

    def delete(
        self,
        uri: str,
        host: Optional[str] = None,
        strict_slashes: Optional[bool] = None,
        version: Optional[int] = None,
        name: Optional[str] = None,
        ignore_body: bool = True,
    ):
        """
        Add an API URL under the **DELETE** *HTTP* method

        :param uri: URL to be tagged to **DELETE** method of *HTTP*
        :param host: Host IP or FQDN for the service to use
        :param strict_slashes: Instruct :class:`Sanic` to check if the request
            URLs need to terminate with a */*
        :param version: API Version
        :param name: Unique name that can be used to identify the Route
        :return: Object decorated with :func:`route` method
        """
        return self.route(
            uri,
            methods=frozenset({"DELETE"}),
            host=host,
            strict_slashes=strict_slashes,
            version=version,
            name=name,
            ignore_body=ignore_body,
        )

    def add_route(
        self,
        handler,
        uri: str,
        methods: Iterable[str] = frozenset({"GET"}),
        host: Optional[str] = None,
        strict_slashes: Optional[bool] = None,
        version: Optional[int] = None,
        name: Optional[str] = None,
        stream: bool = False,
    ):
        """A helper method to register class instance or
        functions as a handler to the application url
        routes.

        :param handler: function or class instance
        :param uri: path of the URL
        :param methods: list or tuple of methods allowed, these are overridden
                        if using a HTTPMethodView
        :param host:
        :param strict_slashes:
        :param version:
        :param name: user defined route name for url_for
        :param stream: boolean specifying if the handler is a stream handler
        :return: function or class instance
        """
        # Handle HTTPMethodView differently
        if hasattr(handler, "view_class"):
            methods = set()

            for method in HTTP_METHODS:
                _handler = getattr(handler.view_class, method.lower(), None)
                if _handler:
                    methods.add(method)
                    if hasattr(_handler, "is_stream"):
                        stream = True

        # handle composition view differently
        if isinstance(handler, CompositionView):
            methods = handler.handlers.keys()
            for _handler in handler.handlers.values():
                if hasattr(_handler, "is_stream"):
                    stream = True
                    break

        if strict_slashes is None:
            strict_slashes = self.strict_slashes

        self.route(
            uri=uri,
            methods=methods,
            host=host,
            strict_slashes=strict_slashes,
            stream=stream,
            version=version,
            name=name,
        )(handler)
        return handler

    def websocket(
        self,
        uri: str,
        host: Optional[str] = None,
        strict_slashes: Optional[bool] = None,
        subprotocols=None,
        version: Optional[int] = None,
        name: Optional[str] = None,
    ):
        """
        Decorate a function to be registered as a websocket route

        :param uri: path of the URL
        :param host: Host IP or FQDN details
        :param strict_slashes: If the API endpoint needs to terminate
                               with a "/" or not
        :param subprotocols: optional list of str with supported subprotocols
        :param name: A unique name assigned to the URL so that it can
                     be used with :func:`url_for`
        :return: tuple of routes, decorated function
        """
        self.enable_websocket()

        # Fix case where the user did not prefix the URL with a /
        # and will probably get confused as to why it's not working
        if not uri.startswith("/"):
            uri = "/" + uri

        if strict_slashes is None:
            strict_slashes = self.strict_slashes

        def response(handler):
            if isinstance(handler, tuple):
                # if a handler fn is already wrapped in a route, the handler
                # variable will be a tuple of (existing routes, handler fn)
                routes, handler = handler
            else:
                routes = []
            websocket_handler = partial(
                self._websocket_handler, handler, subprotocols=subprotocols
            )
            websocket_handler.__name__ = (
                "websocket_handler_" + handler.__name__
            )
            websocket_handler.is_websocket = True
            routes.extend(
                self.router.add(
                    uri=uri,
                    handler=websocket_handler,
                    methods=frozenset({"GET"}),
                    host=host,
                    strict_slashes=strict_slashes,
                    version=version,
                    name=name,
                )
            )
            return routes, handler
=======
        try:
            _event = ListenerEvent(event)
        except ValueError:
            valid = ", ".join(ListenerEvent.__members__.values())
            raise InvalidUsage(f"Invalid event: {event}. Use one of: {valid}")
>>>>>>> e9459792

        self.listeners[_event].append(listener)
        return listener

<<<<<<< HEAD
    def add_websocket_route(
        self,
        handler,
        uri: str,
        host: Optional[str] = None,
        strict_slashes: Optional[bool] = None,
        subprotocols=None,
        version: Optional[int] = None,
        name: Optional[str] = None,
    ):
        """
        A helper method to register a function as a websocket route.

        :param handler: a callable function or instance of a class
                        that can handle the websocket request
        :param host: Host IP or FQDN details
        :param uri: URL path that will be mapped to the websocket
                    handler
                    handler
        :param strict_slashes: If the API endpoint needs to terminate
                with a "/" or not
        :param subprotocols: Subprotocols to be used with websocket
                handshake
        :param name: A unique name assigned to the URL so that it can
                be used with :func:`url_for`
        :return: Objected decorated by :func:`websocket`
        """
        if strict_slashes is None:
            strict_slashes = self.strict_slashes
=======
    def _apply_route(self, route: FutureRoute) -> Route:
        return self.router.add(**route._asdict())
>>>>>>> e9459792

    def _apply_static(self, static: FutureStatic) -> Route:
        return static_register(self, static)

    def enable_websocket(self, enable: bool = True):
        """
        Enable or disable the support for websocket.

        Websocket is enabled automatically if websocket routes are
        added to the application.
        """
        if not self.websocket_enabled:
            # if the server is stopped, we want to cancel any ongoing
            # websocket tasks, to allow the server to exit promptly
            self.listener("before_server_stop")(self._cancel_websocket_tasks)

        self.websocket_enabled = enable

<<<<<<< HEAD
    def exception(self, *exceptions):
        """
        Decorate a function to be registered as a handler for exceptions
=======
    # Decorator
    def _apply_exception_handler(self, handler: FutureException):
        """Decorate a function to be registered as a handler for exceptions
>>>>>>> e9459792

        :param exceptions: exceptions
        :return: decorated function
        """

        for exception in handler.exceptions:
            if isinstance(exception, (tuple, list)):
                for e in exception:
                    self.error_handler.add(e, handler.handler)
            else:
                self.error_handler.add(exception, handler.handler)
        return handler

    def register_middleware(self, middleware, attach_to: str = "request"):
        """
        Register an application level middleware that will be attached
        to all the API URLs registered under this application.

        This method is internally invoked by the :func:`middleware`
        decorator provided at the app level.

        :param middleware: Callback method to be attached to the
            middleware
        :param attach_to: The state at which the middleware needs to be
            invoked in the lifecycle of an *HTTP Request*.
            **request** - Invoke before the request is processed
            **response** - Invoke before the response is returned back
        :return: decorated method
        """
        if attach_to == "request":
            if middleware not in self.request_middleware:
                self.request_middleware.append(middleware)
        if attach_to == "response":
            if middleware not in self.response_middleware:
                self.response_middleware.appendleft(middleware)
        return middleware

    def register_named_middleware(
        self,
        middleware,
        route_names: Iterable[str],
        attach_to: str = "request",
    ):
        """
        Method for attaching middleware to specific routes. This is mainly an
        internal tool for use by Blueprints to attach middleware to only its
        specfic routes. But, it could be used in a more generalized fashion.

        :param middleware: the middleware to execute
        :param route_names: a list of the names of the endpoints
        :type route_names: Iterable[str]
        :param attach_to: whether to attach to request or response, defaults to "request"
        :type attach_to: str, optional
        """
        if attach_to == "request":
            for _rn in route_names:
                if _rn not in self.named_request_middleware:
                    self.named_request_middleware[_rn] = deque()
                if middleware not in self.named_request_middleware[_rn]:
                    self.named_request_middleware[_rn].append(middleware)
        if attach_to == "response":
            for _rn in route_names:
                if _rn not in self.named_response_middleware:
                    self.named_response_middleware[_rn] = deque()
                if middleware not in self.named_response_middleware[_rn]:
                    self.named_response_middleware[_rn].appendleft(middleware)

<<<<<<< HEAD
    def middleware(self, middleware_or_request):
        """
        Decorate and register middleware to be called before a request.
        Can either be called as *@app.middleware* or
        *@app.middleware('request')*

        `See user guide <https://sanicframework.org/guide/basics/middleware.html>`__

        :param: middleware_or_request: Optional parameter to use for
            identifying which type of middleware is being registered.
        """
        # Detect which way this was called, @middleware or @middleware('AT')
        if callable(middleware_or_request):
            return self.register_middleware(middleware_or_request)

        else:
            return partial(
                self.register_middleware, attach_to=middleware_or_request
            )

    def static(
        self,
        uri: str,
        file_or_directory: str,
        pattern=r"/?.+",
        use_modified_since: bool = True,
        use_content_range: bool = False,
        stream_large_files: bool = False,
        name: str = "static",
        host: Optional[str] = None,
        strict_slashes: Optional[bool] = None,
        content_type: str = None,
=======
    # Decorator
    def _apply_middleware(
        self,
        middleware: FutureMiddleware,
        route_names: Optional[List[str]] = None,
>>>>>>> e9459792
    ):
        print(f"{middleware=}")
        if route_names:
            return self.register_named_middleware(
                middleware.middleware, route_names, middleware.attach_to
            )
        else:
            return self.register_middleware(
                middleware.middleware, middleware.attach_to
            )

    def blueprint(self, blueprint, **options):
        """Register a blueprint on the application.

        :param blueprint: Blueprint object or (list, tuple) thereof
        :param options: option dictionary with blueprint defaults
        :return: Nothing
        """
        if isinstance(blueprint, (list, tuple, BlueprintGroup)):
            for item in blueprint:
                self.blueprint(item, **options)
            return
        if blueprint.name in self.blueprints:
            assert self.blueprints[blueprint.name] is blueprint, (
                'A blueprint with the name "%s" is already registered.  '
                "Blueprint names must be unique." % (blueprint.name,)
            )
        else:
            self.blueprints[blueprint.name] = blueprint
            self._blueprint_order.append(blueprint)
        blueprint.register(self, options)

    def url_for(self, view_name: str, **kwargs):
        """Build a URL based on a view name and the values provided.

        In order to build a URL, all request parameters must be supplied as
        keyword arguments, and each parameter must pass the test for the
        specified parameter type. If these conditions are not met, a
        `URLBuildError` will be thrown.

        Keyword arguments that are not request parameters will be included in
        the output URL's query string.

        `See user guide <https://sanicframework.org/guide/basics/routing.html#generating-a-url>`__

        :param view_name: string referencing the view name
        :param \**kwargs: keys and values that are used to build request
            parameters and query string arguments.

        :return: the built URL

        Raises:
            URLBuildError
        """
        # find the route by the supplied view name
        kw: Dict[str, str] = {}
        # special static files url_for
        if view_name == "static":
            kw.update(name=kwargs.pop("name", "static"))
        elif view_name.endswith(".static"):  # blueprint.static
            kwargs.pop("name", None)
            kw.update(name=view_name)

        uri, route = self.router.find_route_by_view_name(view_name, **kw)
        if not (uri and route):
            raise URLBuildError(
                f"Endpoint with name `{view_name}` was not found"
            )

        # If the route has host defined, split that off
        # TODO: Retain netloc and path separately in Route objects
        host = uri.find("/")
        if host > 0:
            host, uri = uri[:host], uri[host:]
        else:
            host = None

        if view_name == "static" or view_name.endswith(".static"):
            filename = kwargs.pop("filename", None)
            # it's static folder
            if "<file_uri:" in uri:
                folder_ = uri.split("<file_uri:", 1)[0]
                if folder_.endswith("/"):
                    folder_ = folder_[:-1]

                if filename.startswith("/"):
                    filename = filename[1:]

                uri = f"{folder_}/{filename}"

        if uri != "/" and uri.endswith("/"):
            uri = uri[:-1]

        out = uri

        # find all the parameters we will need to build in the URL
        matched_params = re.findall(self.router.parameter_pattern, uri)

        # _method is only a placeholder now, don't know how to support it
        kwargs.pop("_method", None)
        anchor = kwargs.pop("_anchor", "")
        # _external need SERVER_NAME in config or pass _server arg
        external = kwargs.pop("_external", False)
        scheme = kwargs.pop("_scheme", "")
        if scheme and not external:
            raise ValueError("When specifying _scheme, _external must be True")

        netloc = kwargs.pop("_server", None)
        if netloc is None and external:
            netloc = host or self.config.get("SERVER_NAME", "")

        if external:
            if not scheme:
                if ":" in netloc[:8]:
                    scheme = netloc[:8].split(":", 1)[0]
                else:
                    scheme = "http"

            if "://" in netloc[:8]:
                netloc = netloc.split("://", 1)[-1]

        for match in matched_params:
            name, _type, pattern = self.router.parse_parameter_string(match)
            # we only want to match against each individual parameter
            specific_pattern = f"^{pattern}$"
            supplied_param = None

            if name in kwargs:
                supplied_param = kwargs.get(name)
                del kwargs[name]
            else:
                raise URLBuildError(
                    f"Required parameter `{name}` was not passed to url_for"
                )

            supplied_param = str(supplied_param)
            # determine if the parameter supplied by the caller passes the test
            # in the URL
            passes_pattern = re.match(specific_pattern, supplied_param)

            if not passes_pattern:
                if _type != str:
                    type_name = _type.__name__

                    msg = (
                        f'Value "{supplied_param}" '
                        f"for parameter `{name}` does not "
                        f"match pattern for type `{type_name}`: {pattern}"
                    )
                else:
                    msg = (
                        f'Value "{supplied_param}" for parameter `{name}` '
                        f"does not satisfy pattern {pattern}"
                    )
                raise URLBuildError(msg)

            # replace the parameter in the URL with the supplied value
            replacement_regex = f"(<{name}.*?>)"

            out = re.sub(replacement_regex, supplied_param, out)

        # parse the remainder of the keyword arguments into a querystring
        query_string = urlencode(kwargs, doseq=True) if kwargs else ""
        # scheme://netloc/path;parameters?query#fragment
        out = urlunparse((scheme, netloc, out, "", query_string, anchor))

        return out

    # -------------------------------------------------------------------- #
    # Request Handling
    # -------------------------------------------------------------------- #

    async def handle_exception(
        self, request: Request, exception: BaseException
    ):
        """
        A handler that catches specific exceptions and outputs a response.

        :param request: The current request object
        :type request: :class:`SanicASGITestClient`
        :param exception: The exception that was raised
        :type exception: BaseException
        :raises ServerError: response 500
        """
        # -------------------------------------------- #
        # Request Middleware
        # -------------------------------------------- #
        response = await self._run_request_middleware(
            request, request_name=None
        )
        # No middleware results
        if not response:
            try:
                response = self.error_handler.response(request, exception)
                if isawaitable(response):
                    response = await response
            except Exception as e:
                if isinstance(e, SanicException):
                    response = self.error_handler.default(request, e)
                elif self.debug:
                    response = HTTPResponse(
                        (
                            f"Error while handling error: {e}\n"
                            f"Stack: {format_exc()}"
                        ),
                        status=500,
                    )
                else:
                    response = HTTPResponse(
                        "An error occurred while handling an error", status=500
                    )
        if response is not None:
            try:
                response = await request.respond(response)
            except BaseException:
                # Skip response middleware
                request.stream.respond(response)
                await response.send(end_stream=True)
                raise
        else:
            response = request.stream.response
        if isinstance(response, BaseHTTPResponse):
            await response.send(end_stream=True)
        else:
            raise ServerError(
                f"Invalid response type {response!r} (need HTTPResponse)"
            )

    async def handle_request(self, request: Request):
        """Take a request from the HTTP Server and return a response object
        to be sent back The HTTP Server only expects a response object, so
        exception handling must be done here

        :param request: HTTP Request object
        :param write_callback: Synchronous response function to be
            called with the response as the only argument
        :param stream_callback: Coroutine that handles streaming a
            StreamingHTTPResponse if produced by the handler.

        :return: Nothing
        """
        # Define `response` var here to remove warnings about
        # allocation before assignment below.
        response = None
        name = None
        try:
            # Fetch handler from router
            (
                handler,
                args,
                kwargs,
                uri,
                name,
                endpoint,
                ignore_body,
            ) = self.router.get(request)
            request.name = name

            if request.stream.request_body and not ignore_body:
                if self.router.is_stream_handler(request):
                    # Streaming handler: lift the size limit
                    request.stream.request_max_size = float("inf")
                else:
                    # Non-streaming handler: preload body
                    await request.receive_body()

            # -------------------------------------------- #
            # Request Middleware
            # -------------------------------------------- #
            response = await self._run_request_middleware(
                request, request_name=name
            )
            # No middleware results
            if not response:
                # -------------------------------------------- #
                # Execute Handler
                # -------------------------------------------- #

                request.uri_template = uri
                if handler is None:
                    raise ServerError(
                        (
                            "'None' was returned while requesting a "
                            "handler from the router"
                        )
                    )

                request.endpoint = endpoint

                # Run response handler
                response = handler(request, *args, **kwargs)
                if isawaitable(response):
                    response = await response
            if response:
                response = await request.respond(response)
            else:
                response = request.stream.response
            # Make sure that response is finished / run StreamingHTTP callback

            if isinstance(response, BaseHTTPResponse):
                await response.send(end_stream=True)
            else:
                try:
                    # Fastest method for checking if the property exists
                    handler.is_websocket
                except AttributeError:
                    raise ServerError(
                        f"Invalid response type {response!r} "
                        "(need HTTPResponse)"
                    )

        except CancelledError:
            raise
        except Exception as e:
            # -------------------------------------------- #
            # Response Generation Failed
            # -------------------------------------------- #
            await self.handle_exception(request, e)

    # -------------------------------------------------------------------- #
    # Testing
    # -------------------------------------------------------------------- #

    @property
    def test_client(self):
        if self._test_client:
            return self._test_client
        from sanic_testing.testing import SanicTestClient  # type: ignore

        self._test_client = SanicTestClient(self)
        return self._test_client

    @property
    def asgi_client(self):
<<<<<<< HEAD
        """
        A testing client that uses ASGI to reach into the application to
        execute hanlers.

        :return: testing client
        :rtype: :class:`SanicASGITestClient`
        """
        return SanicASGITestClient(self)
=======
        if self._asgi_client:
            return self._asgi_client
        from sanic_testing.testing import SanicASGITestClient  # type: ignore

        self._asgi_client = SanicASGITestClient(self)
        return self._asgi_client
>>>>>>> e9459792

    # -------------------------------------------------------------------- #
    # Execution
    # -------------------------------------------------------------------- #

    def run(
        self,
        host: Optional[str] = None,
        port: Optional[int] = None,
        *,
        debug: bool = False,
        auto_reload: Optional[bool] = None,
        ssl: Union[dict, SSLContext, None] = None,
        sock: Optional[socket] = None,
        workers: int = 1,
        protocol: Optional[Type[Protocol]] = None,
        backlog: int = 100,
        register_sys_signals: bool = True,
        access_log: Optional[bool] = None,
        unix: Optional[str] = None,
        loop: None = None,
    ) -> None:
        """
        Run the HTTP Server and listen until keyboard interrupt or term
        signal. On termination, drain connections before closing.

        :param host: Address to host on
        :type host: str
        :param port: Port to host on
        :type port: int
        :param debug: Enables debug output (slows server)
        :type debug: bool
        :param auto_reload: Reload app whenever its source code is changed.
                            Enabled by default in debug mode.
        :type auto_relaod: bool
        :param ssl: SSLContext, or location of certificate and key
                    for SSL encryption of worker(s)
        :type ssl: SSLContext or dict
        :param sock: Socket for the server to accept connections from
        :type sock: socket
        :param workers: Number of processes received before it is respected
        :type workers: int
        :param protocol: Subclass of asyncio Protocol class
        :type protocol: type[Protocol]
        :param backlog: a number of unaccepted connections that the system
                        will allow before refusing new connections
        :type backlog: int
        :param register_sys_signals: Register SIG* events
        :type register_sys_signals: bool
        :param access_log: Enables writing access logs (slows server)
        :type access_log: bool
        :param unix: Unix socket to listen on instead of TCP port
        :type unix: str
        :return: Nothing
        """
        if loop is not None:
            raise TypeError(
                "loop is not a valid argument. To use an existing loop, "
                "change to create_server().\nSee more: "
                "https://sanic.readthedocs.io/en/latest/sanic/deploying.html"
                "#asynchronous-support"
            )

        if auto_reload or auto_reload is None and debug:
            if os.environ.get("SANIC_SERVER_RUNNING") != "true":
                return reloader_helpers.watchdog(1.0)

        if sock is None:
            host, port = host or "127.0.0.1", port or 8000

        if protocol is None:
            protocol = (
                WebSocketProtocol if self.websocket_enabled else HttpProtocol
            )
        # if access_log is passed explicitly change config.ACCESS_LOG
        if access_log is not None:
            self.config.ACCESS_LOG = access_log

        server_settings = self._helper(
            host=host,
            port=port,
            debug=debug,
            ssl=ssl,
            sock=sock,
            unix=unix,
            workers=workers,
            protocol=protocol,
            backlog=backlog,
            register_sys_signals=register_sys_signals,
            auto_reload=auto_reload,
        )

        try:
            self.is_running = True
            self.is_stopping = False
            if workers > 1 and os.name != "posix":
                logger.warn(
                    f"Multiprocessing is currently not supported on {os.name},"
                    " using workers=1 instead"
                )
                workers = 1
            if workers == 1:
                serve(**server_settings)
            else:
                serve_multiple(server_settings, workers)
        except BaseException:
            error_logger.exception(
                "Experienced exception while trying to serve"
            )
            raise
        finally:
            self.is_running = False
        logger.info("Server Stopped")

    def stop(self):
        """
        This kills the Sanic
        """
        if not self.is_stopping:
            self.is_stopping = True
            get_event_loop().stop()

    async def create_server(
        self,
        host: Optional[str] = None,
        port: Optional[int] = None,
        *,
        debug: bool = False,
        ssl: Union[dict, SSLContext, None] = None,
        sock: Optional[socket] = None,
        protocol: Type[Protocol] = None,
        backlog: int = 100,
        access_log: Optional[bool] = None,
        unix: Optional[str] = None,
        return_asyncio_server: bool = False,
        asyncio_server_kwargs: Dict[str, Any] = None,
    ) -> Optional[AsyncioServer]:
        """
        Asynchronous version of :func:`run`.

        This method will take care of the operations necessary to invoke
        the *before_start* events via :func:`trigger_events` method invocation
        before starting the *sanic* app in Async mode.

        .. note::
            This does not support multiprocessing and is not the preferred
            way to run a :class:`Sanic` application.

        :param host: Address to host on
        :type host: str
        :param port: Port to host on
        :type port: int
        :param debug: Enables debug output (slows server)
        :type debug: bool
        :param ssl: SSLContext, or location of certificate and key
                    for SSL encryption of worker(s)
        :type ssl: SSLContext or dict
        :param sock: Socket for the server to accept connections from
        :type sock: socket
        :param protocol: Subclass of asyncio Protocol class
        :type protocol: type[Protocol]
        :param backlog: a number of unaccepted connections that the system
                        will allow before refusing new connections
        :type backlog: int
        :param access_log: Enables writing access logs (slows server)
        :type access_log: bool
        :param return_asyncio_server: flag that defines whether there's a need
                                      to return asyncio.Server or
                                      start it serving right away
        :type return_asyncio_server: bool
        :param asyncio_server_kwargs: key-value arguments for
                                      asyncio/uvloop create_server method
        :type asyncio_server_kwargs: dict
        :return: AsyncioServer if return_asyncio_server is true, else Nothing
        """

        if sock is None:
            host, port = host or "127.0.0.1", port or 8000

        if protocol is None:
            protocol = (
                WebSocketProtocol if self.websocket_enabled else HttpProtocol
            )
        # if access_log is passed explicitly change config.ACCESS_LOG
        if access_log is not None:
            self.config.ACCESS_LOG = access_log

        server_settings = self._helper(
            host=host,
            port=port,
            debug=debug,
            ssl=ssl,
            sock=sock,
            unix=unix,
            loop=get_event_loop(),
            protocol=protocol,
            backlog=backlog,
            run_async=return_asyncio_server,
        )

        # Trigger before_start events
        await self.trigger_events(
            server_settings.get("before_start", []),
            server_settings.get("loop"),
        )

        return await serve(
            asyncio_server_kwargs=asyncio_server_kwargs, **server_settings
        )

    async def trigger_events(self, events, loop):
        """
        Trigger events (functions or async)
        :param events: one or more sync or async functions to execute
        :param loop: event loop
        """
        for event in events:
            result = event(loop)
            if isawaitable(result):
                await result

    async def _run_request_middleware(self, request, request_name=None):
        # The if improves speed.  I don't know why
        named_middleware = self.named_request_middleware.get(
            request_name, deque()
        )
        applicable_middleware = self.request_middleware + named_middleware

        # request.request_middleware_started is meant as a stop-gap solution
        # until RFC 1630 is adopted
        if applicable_middleware and not request.request_middleware_started:
            request.request_middleware_started = True

            for middleware in applicable_middleware:
                response = middleware(request)
                if isawaitable(response):
                    response = await response
                if response:
                    return response
        return None

    async def _run_response_middleware(
        self, request, response, request_name=None
    ):
        named_middleware = self.named_response_middleware.get(
            request_name, deque()
        )
        applicable_middleware = self.response_middleware + named_middleware
        if applicable_middleware:
            for middleware in applicable_middleware:
                _response = middleware(request, response)
                if isawaitable(_response):
                    _response = await _response
                if _response:
                    response = _response
                    if isinstance(response, BaseHTTPResponse):
                        response = request.stream.respond(response)
                    break
        return response

    def _helper(
        self,
        host=None,
        port=None,
        debug=False,
        ssl=None,
        sock=None,
        unix=None,
        workers=1,
        loop=None,
        protocol=HttpProtocol,
        backlog=100,
        register_sys_signals=True,
        run_async=False,
        auto_reload=False,
    ):
        """Helper function used by `run` and `create_server`."""

        self.router.finalize()

        if isinstance(ssl, dict):
            # try common aliaseses
            cert = ssl.get("cert") or ssl.get("certificate")
            key = ssl.get("key") or ssl.get("keyfile")
            if cert is None or key is None:
                raise ValueError("SSLContext or certificate and key required.")
            context = create_default_context(purpose=Purpose.CLIENT_AUTH)
            context.load_cert_chain(cert, keyfile=key)
            ssl = context
        if self.config.PROXIES_COUNT and self.config.PROXIES_COUNT < 0:
            raise ValueError(
                "PROXIES_COUNT cannot be negative. "
                "https://sanic.readthedocs.io/en/latest/sanic/config.html"
                "#proxy-configuration"
            )

        self.error_handler.debug = debug
        self.debug = debug

        server_settings = {
            "protocol": protocol,
            "host": host,
            "port": port,
            "sock": sock,
            "unix": unix,
            "ssl": ssl,
            "app": self,
            "signal": Signal(),
            "loop": loop,
            "register_sys_signals": register_sys_signals,
            "backlog": backlog,
        }

        # -------------------------------------------- #
        # Register start/stop events
        # -------------------------------------------- #

        for event_name, settings_name, reverse in (
            ("before_server_start", "before_start", False),
            ("after_server_start", "after_start", False),
            ("before_server_stop", "before_stop", True),
            ("after_server_stop", "after_stop", True),
        ):
            listeners = self.listeners[event_name].copy()
            if reverse:
                listeners.reverse()
            # Prepend sanic to the arguments when listeners are triggered
            listeners = [partial(listener, self) for listener in listeners]
            server_settings[settings_name] = listeners

        if self.configure_logging and debug:
            logger.setLevel(logging.DEBUG)

        if (
            self.config.LOGO
            and os.environ.get("SANIC_SERVER_RUNNING") != "true"
        ):
            logger.debug(
                self.config.LOGO
                if isinstance(self.config.LOGO, str)
                else BASE_LOGO
            )

        if run_async:
            server_settings["run_async"] = True

        # Serve
        if host and port:
            proto = "http"
            if ssl is not None:
                proto = "https"
            if unix:
                logger.info(f"Goin' Fast @ {unix} {proto}://...")
            else:
                logger.info(f"Goin' Fast @ {proto}://{host}:{port}")

        return server_settings

    def _build_endpoint_name(self, *parts):
        parts = [self.name, *parts]
        return ".".join(parts)

    @classmethod
    def _loop_add_task(cls, task, app, loop):
        if callable(task):
            try:
                loop.create_task(task(app))
            except TypeError:
                loop.create_task(task())
        else:
            loop.create_task(task)

    @classmethod
    def _cancel_websocket_tasks(cls, app, loop):
        for task in app.websocket_tasks:
            task.cancel()

    async def _websocket_handler(
        self, handler, request, *args, subprotocols=None, **kwargs
    ):
        request.app = self
        if not getattr(handler, "__blueprintname__", False):
            request.endpoint = handler.__name__
        else:
            request.endpoint = (
                getattr(handler, "__blueprintname__", "") + handler.__name__
            )

            pass

        if self.asgi:
            ws = request.transport.get_websocket_connection()
        else:
            protocol = request.transport.get_protocol()
            protocol.app = self

            ws = await protocol.websocket_handshake(request, subprotocols)

        # schedule the application handler
        # its future is kept in self.websocket_tasks in case it
        # needs to be cancelled due to the server being stopped
        fut = ensure_future(handler(request, ws, *args, **kwargs))
        self.websocket_tasks.add(fut)
        try:
            await fut
        except (CancelledError, ConnectionClosed):
            pass
        finally:
            self.websocket_tasks.remove(fut)
            await ws.close()

    # -------------------------------------------------------------------- #
    # ASGI
    # -------------------------------------------------------------------- #

    async def __call__(self, scope, receive, send):
        """
        To be ASGI compliant, our instance must be a callable that accepts
        three arguments: scope, receive, send. See the ASGI reference for more
        details: https://asgi.readthedocs.io/en/latest
        /"""
        self.asgi = True
        asgi_app = await ASGIApp.create(self, scope, receive, send)
        await asgi_app()

    _asgi_single_callable = True  # We conform to ASGI 3.0 single-callable

    # -------------------------------------------------------------------- #
    # Configuration
    # -------------------------------------------------------------------- #

    def update_config(self, config: Union[bytes, str, dict, Any]):
        """
        Update app.config. Full implementation can be found in the user guide.

        `See user guide <https://sanicframework.org/guide/deployment/configuration.html#basics>`__
        """

        self.config.update_config(config)

    # -------------------------------------------------------------------- #
    # Class methods
    # -------------------------------------------------------------------- #

    @classmethod
    def register_app(cls, app: "Sanic") -> None:
        """
        Register a Sanic instance
        """
        if not isinstance(app, cls):
            raise SanicException("Registered app must be an instance of Sanic")

        name = app.name
        if name in cls._app_registry and not cls.test_mode:
            raise SanicException(f'Sanic app name "{name}" already in use.')

        cls._app_registry[name] = app

    @classmethod
    def get_app(cls, name: str, *, force_create: bool = False) -> "Sanic":
        """
        Retrieve an instantiated Sanic instance
        """
        try:
            return cls._app_registry[name]
        except KeyError:
            if force_create:
                return cls(name)
            raise SanicException(f'Sanic app name "{name}" not found.')<|MERGE_RESOLUTION|>--- conflicted
+++ resolved
@@ -69,17 +69,13 @@
 from sanic.websocket import ConnectionClosed, WebSocketProtocol
 
 
-<<<<<<< HEAD
-class Sanic:
+class Sanic(
+    BaseMixin, RouteMixin, MiddlewareMixin, ListenerMixin, ExceptionMixin
+):
     """
     The main application instance
     """
 
-=======
-class Sanic(
-    BaseMixin, RouteMixin, MiddlewareMixin, ListenerMixin, ExceptionMixin
-):
->>>>>>> e9459792
     _app_registry: Dict[str, "Sanic"] = {}
     test_mode = False
 
@@ -180,33 +176,8 @@
             )
 
     # Decorator
-<<<<<<< HEAD
-    def listener(self, event: str):
-        """
-        Create a listener from a decorated function.
-
-        To be used as a deocrator:
-
-        .. code-block:: python
-
-            @bp.listener("before_server_start")
-            async def before_server_start(app, loop):
-                ...
-
-        `See user guide <https://sanicframework.org/guide/basics/listeners.html#listeners>`__
-
-        :param event: event to listen to
-        """
-
-        def decorator(listener: Callable):
-            self.listeners[event].append(listener)
-            return listener
-
-        return decorator
-=======
     def _apply_listener(self, listener: FutureListener):
         return self.register_listener(listener.listener, listener.event)
->>>>>>> e9459792
 
     def register_listener(self, listener: Callable, event: str) -> Any:
         """
@@ -217,478 +188,17 @@
         :return: listener
         """
 
-<<<<<<< HEAD
-        return self.listener(event)(listener)
-
-    # Decorator
-    def route(
-        self,
-        uri: str,
-        methods: Iterable[str] = frozenset({"GET"}),
-        host: Optional[str] = None,
-        strict_slashes: Optional[bool] = None,
-        stream: bool = False,
-        version: Optional[int] = None,
-        name: Optional[str] = None,
-        ignore_body: bool = False,
-    ):
-        """
-        Decorate a function to be registered as a route
-
-        :param uri: path of the URL
-        :param methods: list or tuple of methods allowed
-        :param host: the host, if required
-        :param strict_slashes: whether to apply strict slashes to the route
-        :param stream: whether to allow the request to stream its body
-        :param version: route specific versioning
-        :param name: user defined route name for url_for
-        :param ignore_body: whether the handler should ignore request
-            body (eg. GET requests)
-        :return: tuple of routes, decorated function
-        """
-
-        # Fix case where the user did not prefix the URL with a /
-        # and will probably get confused as to why it's not working
-        if not uri.startswith("/"):
-            uri = "/" + uri
-
-        if strict_slashes is None:
-            strict_slashes = self.strict_slashes
-
-        def response(handler):
-            if isinstance(handler, tuple):
-                # if a handler fn is already wrapped in a route, the handler
-                # variable will be a tuple of (existing routes, handler fn)
-                routes, handler = handler
-            else:
-                routes = []
-            args = list(signature(handler).parameters.keys())
-
-            if not args:
-                handler_name = handler.__name__
-
-                raise ValueError(
-                    f"Required parameter `request` missing "
-                    f"in the {handler_name}() route?"
-                )
-
-            if stream:
-                handler.is_stream = stream
-
-            routes.extend(
-                self.router.add(
-                    uri=uri,
-                    methods=methods,
-                    handler=handler,
-                    host=host,
-                    strict_slashes=strict_slashes,
-                    version=version,
-                    name=name,
-                    ignore_body=ignore_body,
-                )
-            )
-            return routes, handler
-
-        return response
-
-    # Shorthand method decorators
-    def get(
-        self,
-        uri: str,
-        host: Optional[str] = None,
-        strict_slashes: Optional[bool] = None,
-        version: Optional[int] = None,
-        name: Optional[str] = None,
-        ignore_body: bool = True,
-    ):
-        """
-        Add an API URL under the **GET** *HTTP* method
-
-        :param uri: URL to be tagged to **GET** method of *HTTP*
-        :param host: Host IP or FQDN for the service to use
-        :param strict_slashes: Instruct :class:`Sanic` to check if the request
-            URLs need to terminate with a */*
-        :param version: API Version
-        :param name: Unique name that can be used to identify the Route
-        :return: Object decorated with :func:`route` method
-        """
-        return self.route(
-            uri,
-            methods=frozenset({"GET"}),
-            host=host,
-            strict_slashes=strict_slashes,
-            version=version,
-            name=name,
-            ignore_body=ignore_body,
-        )
-
-    def post(
-        self,
-        uri: str,
-        host: Optional[str] = None,
-        strict_slashes: Optional[bool] = None,
-        stream: bool = False,
-        version: Optional[int] = None,
-        name: Optional[str] = None,
-    ):
-        """
-        Add an API URL under the **POST** *HTTP* method
-
-        :param uri: URL to be tagged to **POST** method of *HTTP*
-        :param host: Host IP or FQDN for the service to use
-        :param strict_slashes: Instruct :class:`Sanic` to check if the request
-            URLs need to terminate with a */*
-        :param version: API Version
-        :param name: Unique name that can be used to identify the Route
-        :return: Object decorated with :func:`route` method
-        """
-        return self.route(
-            uri,
-            methods=frozenset({"POST"}),
-            host=host,
-            strict_slashes=strict_slashes,
-            stream=stream,
-            version=version,
-            name=name,
-        )
-
-    def put(
-        self,
-        uri: str,
-        host: Optional[str] = None,
-        strict_slashes: Optional[bool] = None,
-        stream: bool = False,
-        version: Optional[int] = None,
-        name: Optional[str] = None,
-    ):
-        """
-        Add an API URL under the **PUT** *HTTP* method
-
-        :param uri: URL to be tagged to **PUT** method of *HTTP*
-        :param host: Host IP or FQDN for the service to use
-        :param strict_slashes: Instruct :class:`Sanic` to check if the request
-            URLs need to terminate with a */*
-        :param version: API Version
-        :param name: Unique name that can be used to identify the Route
-        :return: Object decorated with :func:`route` method
-        """
-        return self.route(
-            uri,
-            methods=frozenset({"PUT"}),
-            host=host,
-            strict_slashes=strict_slashes,
-            stream=stream,
-            version=version,
-            name=name,
-        )
-
-    def head(
-        self,
-        uri: str,
-        host: Optional[str] = None,
-        strict_slashes: Optional[bool] = None,
-        version: Optional[int] = None,
-        name: Optional[str] = None,
-        ignore_body: bool = True,
-    ):
-        """
-        Add an API URL under the **HEAD** *HTTP* method
-
-        :param uri: URL to be tagged to **HEAD** method of *HTTP*
-        :type uri: str
-        :param host: Host IP or FQDN for the service to use
-        :type host: Optional[str], optional
-        :param strict_slashes: Instruct :class:`Sanic` to check if the request
-            URLs need to terminate with a */*
-        :type strict_slashes: Optional[bool], optional
-        :param version: API Version
-        :type version: Optional[str], optional
-        :param name: Unique name that can be used to identify the Route
-        :type name: Optional[str], optional
-        :param ignore_body: whether the handler should ignore request
-            body (eg. GET requests), defaults to True
-        :type ignore_body: bool, optional
-        :return: Object decorated with :func:`route` method
-        """
-        return self.route(
-            uri,
-            methods=frozenset({"HEAD"}),
-            host=host,
-            strict_slashes=strict_slashes,
-            version=version,
-            name=name,
-            ignore_body=ignore_body,
-        )
-
-    def options(
-        self,
-        uri: str,
-        host: Optional[str] = None,
-        strict_slashes: Optional[bool] = None,
-        version: Optional[int] = None,
-        name: Optional[str] = None,
-        ignore_body: bool = True,
-    ):
-        """
-        Add an API URL under the **OPTIONS** *HTTP* method
-
-        :param uri: URL to be tagged to **OPTIONS** method of *HTTP*
-        :type uri: str
-        :param host: Host IP or FQDN for the service to use
-        :type host: Optional[str], optional
-        :param strict_slashes: Instruct :class:`Sanic` to check if the request
-            URLs need to terminate with a */*
-        :type strict_slashes: Optional[bool], optional
-        :param version: API Version
-        :type version: Optional[str], optional
-        :param name: Unique name that can be used to identify the Route
-        :type name: Optional[str], optional
-        :param ignore_body: whether the handler should ignore request
-            body (eg. GET requests), defaults to True
-        :type ignore_body: bool, optional
-        :return: Object decorated with :func:`route` method
-        """
-        return self.route(
-            uri,
-            methods=frozenset({"OPTIONS"}),
-            host=host,
-            strict_slashes=strict_slashes,
-            version=version,
-            name=name,
-            ignore_body=ignore_body,
-        )
-
-    def patch(
-        self,
-        uri: str,
-        host: Optional[str] = None,
-        strict_slashes: Optional[bool] = None,
-        stream=False,
-        version: Optional[int] = None,
-        name: Optional[str] = None,
-    ):
-        """
-        Add an API URL under the **PATCH** *HTTP* method
-
-        :param uri: URL to be tagged to **PATCH** method of *HTTP*
-        :type uri: str
-        :param host: Host IP or FQDN for the service to use
-        :type host: Optional[str], optional
-        :param strict_slashes: Instruct :class:`Sanic` to check if the request
-            URLs need to terminate with a */*
-        :type strict_slashes: Optional[bool], optional
-        :param stream: whether to allow the request to stream its body
-        :type stream: Optional[bool], optional
-        :param version: API Version
-        :type version: Optional[str], optional
-        :param name: Unique name that can be used to identify the Route
-        :type name: Optional[str], optional
-        :param ignore_body: whether the handler should ignore request
-            body (eg. GET requests), defaults to True
-        :type ignore_body: bool, optional
-        :return: Object decorated with :func:`route` method
-        """
-        return self.route(
-            uri,
-            methods=frozenset({"PATCH"}),
-            host=host,
-            strict_slashes=strict_slashes,
-            stream=stream,
-            version=version,
-            name=name,
-        )
-
-    def delete(
-        self,
-        uri: str,
-        host: Optional[str] = None,
-        strict_slashes: Optional[bool] = None,
-        version: Optional[int] = None,
-        name: Optional[str] = None,
-        ignore_body: bool = True,
-    ):
-        """
-        Add an API URL under the **DELETE** *HTTP* method
-
-        :param uri: URL to be tagged to **DELETE** method of *HTTP*
-        :param host: Host IP or FQDN for the service to use
-        :param strict_slashes: Instruct :class:`Sanic` to check if the request
-            URLs need to terminate with a */*
-        :param version: API Version
-        :param name: Unique name that can be used to identify the Route
-        :return: Object decorated with :func:`route` method
-        """
-        return self.route(
-            uri,
-            methods=frozenset({"DELETE"}),
-            host=host,
-            strict_slashes=strict_slashes,
-            version=version,
-            name=name,
-            ignore_body=ignore_body,
-        )
-
-    def add_route(
-        self,
-        handler,
-        uri: str,
-        methods: Iterable[str] = frozenset({"GET"}),
-        host: Optional[str] = None,
-        strict_slashes: Optional[bool] = None,
-        version: Optional[int] = None,
-        name: Optional[str] = None,
-        stream: bool = False,
-    ):
-        """A helper method to register class instance or
-        functions as a handler to the application url
-        routes.
-
-        :param handler: function or class instance
-        :param uri: path of the URL
-        :param methods: list or tuple of methods allowed, these are overridden
-                        if using a HTTPMethodView
-        :param host:
-        :param strict_slashes:
-        :param version:
-        :param name: user defined route name for url_for
-        :param stream: boolean specifying if the handler is a stream handler
-        :return: function or class instance
-        """
-        # Handle HTTPMethodView differently
-        if hasattr(handler, "view_class"):
-            methods = set()
-
-            for method in HTTP_METHODS:
-                _handler = getattr(handler.view_class, method.lower(), None)
-                if _handler:
-                    methods.add(method)
-                    if hasattr(_handler, "is_stream"):
-                        stream = True
-
-        # handle composition view differently
-        if isinstance(handler, CompositionView):
-            methods = handler.handlers.keys()
-            for _handler in handler.handlers.values():
-                if hasattr(_handler, "is_stream"):
-                    stream = True
-                    break
-
-        if strict_slashes is None:
-            strict_slashes = self.strict_slashes
-
-        self.route(
-            uri=uri,
-            methods=methods,
-            host=host,
-            strict_slashes=strict_slashes,
-            stream=stream,
-            version=version,
-            name=name,
-        )(handler)
-        return handler
-
-    def websocket(
-        self,
-        uri: str,
-        host: Optional[str] = None,
-        strict_slashes: Optional[bool] = None,
-        subprotocols=None,
-        version: Optional[int] = None,
-        name: Optional[str] = None,
-    ):
-        """
-        Decorate a function to be registered as a websocket route
-
-        :param uri: path of the URL
-        :param host: Host IP or FQDN details
-        :param strict_slashes: If the API endpoint needs to terminate
-                               with a "/" or not
-        :param subprotocols: optional list of str with supported subprotocols
-        :param name: A unique name assigned to the URL so that it can
-                     be used with :func:`url_for`
-        :return: tuple of routes, decorated function
-        """
-        self.enable_websocket()
-
-        # Fix case where the user did not prefix the URL with a /
-        # and will probably get confused as to why it's not working
-        if not uri.startswith("/"):
-            uri = "/" + uri
-
-        if strict_slashes is None:
-            strict_slashes = self.strict_slashes
-
-        def response(handler):
-            if isinstance(handler, tuple):
-                # if a handler fn is already wrapped in a route, the handler
-                # variable will be a tuple of (existing routes, handler fn)
-                routes, handler = handler
-            else:
-                routes = []
-            websocket_handler = partial(
-                self._websocket_handler, handler, subprotocols=subprotocols
-            )
-            websocket_handler.__name__ = (
-                "websocket_handler_" + handler.__name__
-            )
-            websocket_handler.is_websocket = True
-            routes.extend(
-                self.router.add(
-                    uri=uri,
-                    handler=websocket_handler,
-                    methods=frozenset({"GET"}),
-                    host=host,
-                    strict_slashes=strict_slashes,
-                    version=version,
-                    name=name,
-                )
-            )
-            return routes, handler
-=======
         try:
             _event = ListenerEvent(event)
         except ValueError:
             valid = ", ".join(ListenerEvent.__members__.values())
             raise InvalidUsage(f"Invalid event: {event}. Use one of: {valid}")
->>>>>>> e9459792
 
         self.listeners[_event].append(listener)
         return listener
 
-<<<<<<< HEAD
-    def add_websocket_route(
-        self,
-        handler,
-        uri: str,
-        host: Optional[str] = None,
-        strict_slashes: Optional[bool] = None,
-        subprotocols=None,
-        version: Optional[int] = None,
-        name: Optional[str] = None,
-    ):
-        """
-        A helper method to register a function as a websocket route.
-
-        :param handler: a callable function or instance of a class
-                        that can handle the websocket request
-        :param host: Host IP or FQDN details
-        :param uri: URL path that will be mapped to the websocket
-                    handler
-                    handler
-        :param strict_slashes: If the API endpoint needs to terminate
-                with a "/" or not
-        :param subprotocols: Subprotocols to be used with websocket
-                handshake
-        :param name: A unique name assigned to the URL so that it can
-                be used with :func:`url_for`
-        :return: Objected decorated by :func:`websocket`
-        """
-        if strict_slashes is None:
-            strict_slashes = self.strict_slashes
-=======
     def _apply_route(self, route: FutureRoute) -> Route:
         return self.router.add(**route._asdict())
->>>>>>> e9459792
 
     def _apply_static(self, static: FutureStatic) -> Route:
         return static_register(self, static)
@@ -707,15 +217,9 @@
 
         self.websocket_enabled = enable
 
-<<<<<<< HEAD
-    def exception(self, *exceptions):
-        """
-        Decorate a function to be registered as a handler for exceptions
-=======
     # Decorator
     def _apply_exception_handler(self, handler: FutureException):
         """Decorate a function to be registered as a handler for exceptions
->>>>>>> e9459792
 
         :param exceptions: exceptions
         :return: decorated function
@@ -783,46 +287,11 @@
                 if middleware not in self.named_response_middleware[_rn]:
                     self.named_response_middleware[_rn].appendleft(middleware)
 
-<<<<<<< HEAD
-    def middleware(self, middleware_or_request):
-        """
-        Decorate and register middleware to be called before a request.
-        Can either be called as *@app.middleware* or
-        *@app.middleware('request')*
-
-        `See user guide <https://sanicframework.org/guide/basics/middleware.html>`__
-
-        :param: middleware_or_request: Optional parameter to use for
-            identifying which type of middleware is being registered.
-        """
-        # Detect which way this was called, @middleware or @middleware('AT')
-        if callable(middleware_or_request):
-            return self.register_middleware(middleware_or_request)
-
-        else:
-            return partial(
-                self.register_middleware, attach_to=middleware_or_request
-            )
-
-    def static(
-        self,
-        uri: str,
-        file_or_directory: str,
-        pattern=r"/?.+",
-        use_modified_since: bool = True,
-        use_content_range: bool = False,
-        stream_large_files: bool = False,
-        name: str = "static",
-        host: Optional[str] = None,
-        strict_slashes: Optional[bool] = None,
-        content_type: str = None,
-=======
     # Decorator
     def _apply_middleware(
         self,
         middleware: FutureMiddleware,
         route_names: Optional[List[str]] = None,
->>>>>>> e9459792
     ):
         print(f"{middleware=}")
         if route_names:
@@ -1157,7 +626,6 @@
 
     @property
     def asgi_client(self):
-<<<<<<< HEAD
         """
         A testing client that uses ASGI to reach into the application to
         execute hanlers.
@@ -1165,15 +633,12 @@
         :return: testing client
         :rtype: :class:`SanicASGITestClient`
         """
-        return SanicASGITestClient(self)
-=======
         if self._asgi_client:
             return self._asgi_client
         from sanic_testing.testing import SanicASGITestClient  # type: ignore
 
         self._asgi_client = SanicASGITestClient(self)
         return self._asgi_client
->>>>>>> e9459792
 
     # -------------------------------------------------------------------- #
     # Execution
